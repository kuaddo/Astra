<?xml version="1.0" encoding="utf-8"?>
<resources>
    <color name="primary">#455A64</color>
    <color name="primary_dark">#212121</color>
    <color name="primary_light">#CFD8DC</color>
    <color name="accent">#FFC107</color>
    <color name="primary_text">#212121</color>
    <color name="secondary_text">#757575</color>
    <color name="icons">#FFFFFF</color>
    <color name="divider">#BDBDBD</color>

<<<<<<< HEAD
    <color name="loading_background">#66DDDDDD</color>
=======
    <color name="ic_launcher_background">#5D7987</color>
>>>>>>> 6520987c

    <color name="white">#FFFFFF</color>

    <color name="star1">#607D88</color>
    <color name="star2">@color/accent</color>
    <color name="star3">@color/white</color>
</resources><|MERGE_RESOLUTION|>--- conflicted
+++ resolved
@@ -9,11 +9,8 @@
     <color name="icons">#FFFFFF</color>
     <color name="divider">#BDBDBD</color>
 
-<<<<<<< HEAD
     <color name="loading_background">#66DDDDDD</color>
-=======
     <color name="ic_launcher_background">#5D7987</color>
->>>>>>> 6520987c
 
     <color name="white">#FFFFFF</color>
 
